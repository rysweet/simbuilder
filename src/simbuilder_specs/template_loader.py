--- conflicted
+++ resolved
@@ -71,45 +71,6 @@
         self.repository = repository
         self._env: Environment | None = None
         self._template_cache: dict[str, Any] = {}
-<<<<<<< HEAD
-        # Remove all dynamic cache_clear assignment and self.get_template_meta wrapper logic.
-        # Tests should patch class-level methods directly if needed.
-
-    def _get_environment(self) -> "Environment":
-        """Get or create Liquid environment."""
-        if self._env is None:
-            if not self.repository.local_path.exists():
-                raise TemplateLoaderError("Repository not available. Run pull first.")
-
-            loader = FileSystemLoader(str(self.repository.local_path))
-            self._env = Environment(loader=loader)
-
-        return self._env
-
-    def _clear_cache(self) -> None:
-        """Clear template cache."""
-        self._template_cache.clear()
-        self._env = None
-
-    def get_template_meta(self, template_name: str) -> TemplateMeta:
-        """Get metadata for a template (LRU cached per-instance).
-
-        Args:
-            template_name: Name of template (with or without .liquid extension)
-
-        Returns:
-            TemplateMeta: Template metadata
-
-        Raises:
-            TemplateLoaderError: If template not found
-        """
-        # Ensure .liquid extension
-        if not template_name.endswith(".liquid"):
-            template_name += ".liquid"
-
-        # Find template file in repository
-        template_files = self.repository.list_templates()
-=======
         # Add cache_clear for compatibility with tests that patch the method
         from contextlib import suppress
 
@@ -127,7 +88,6 @@
             template_name += ".liquid"
         repository = GitRepository(repo_path)
         template_files = repository.list_templates()
->>>>>>> d6b57d96
         template_path = None
         for file_path in template_files:
             if file_path.name == template_name:
@@ -374,13 +334,9 @@
             repo_cache_clear()
         meta_cache_clear = getattr(self.get_template_meta, "cache_clear", None)
         if callable(meta_cache_clear):
-<<<<<<< HEAD
-            meta_cache_clear()
-=======
             meta_cache_clear()
 
 
 def patch_template_loader_cache_clear() -> None:
     """Compatibility function for tests that expect cache_clear method."""
-    pass
->>>>>>> d6b57d96
+    pass