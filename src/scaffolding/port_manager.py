"""
Port management for SimBuilder sessions with dynamic port allocation.
"""

import json
import socket
from pathlib import Path

from filelock import FileLock

from .config import get_project_root
from .exceptions import ConfigurationError
from .logging import LoggingMixin


class PortManager(LoggingMixin):
    """Manages dynamic port allocation for SimBuilder services."""

    def __init__(self, port_range_start: int = 30000, port_range_end: int = 40000):
        """
        Initialize the PortManager.

        Args:
            port_range_start: Start of port range to scan
            port_range_end: End of port range to scan
        """
        super().__init__()
        self.port_range_start = port_range_start
        self.port_range_end = port_range_end
        self.allocated_ports: dict[str, int] = {}
        self.used_ports: set[int] = set()

        # Global tracking files
        self.global_file: Path = get_project_root() / ".port_allocations.json"
        self.lock_file: Path = self.global_file.with_suffix(".lock")

        # Load any previously allocated global ports
        self._load_global_state()

        self.logger.info(
            "PortManager initialized",
            port_range_start=port_range_start,
            port_range_end=port_range_end,
        )

    def _is_port_available(self, port: int) -> bool:
        """
        Check if a port is available for binding.

        Args:
            port: Port number to check

        Returns:
            True if port is available, False otherwise
        """
        try:
            with socket.socket(socket.AF_INET, socket.SOCK_STREAM) as sock:
                sock.bind(("localhost", port))
                return True
        except OSError:
            return False

    def _find_free_port(self) -> int:
        """
        Find the next available port in the configured range.

        Returns:
            Available port number

        Raises:
            ConfigurationError: If no free ports available in range
        """
        for port in range(self.port_range_start, self.port_range_end + 1):
            if port not in self.used_ports and self._is_port_available(port):
                self.used_ports.add(port)
                self._save_global_state()
                self.logger.debug("Found free port", port=port)
                return port

        raise ConfigurationError(
            f"No free ports available in range {self.port_range_start}-{self.port_range_end}"
        )

    def get_port(self, service_name: str) -> int:
        """
        Get a port for the specified service, allocating one if needed.

        Args:
            service_name: Name of the service requesting a port

        Returns:
            Port number allocated to the service
        """
        if service_name in self.allocated_ports:
            port = self.allocated_ports[service_name]
            self.logger.debug("Returning existing port", service=service_name, port=port)
            return port

        port = self._find_free_port()
        self.allocated_ports[service_name] = port

        self.logger.info("Allocated new port", service=service_name, port=port)

        return port

    def release_port(self, service_name: str) -> None:
        """
        Release a port allocated to a service.

        Args:
            service_name: Name of the service to release port for
        """
        if service_name in self.allocated_ports:
            port = self.allocated_ports.pop(service_name)
            self.used_ports.discard(port)
            self._save_global_state()

            self.logger.info("Released port", service=service_name, port=port)

    def get_allocated_ports(self) -> dict[str, int]:
        """
        Get all currently allocated ports.

        Returns:
            Dictionary mapping service names to allocated ports
        """
        return self.allocated_ports.copy()

    def save_to_file(self, file_path: Path) -> None:
        """
        Save allocated ports to a JSON file.

        Args:
            file_path: Path to save the port allocation data
        """
        port_data = {
            "port_range_start": self.port_range_start,
            "port_range_end": self.port_range_end,
            "allocated_ports": self.allocated_ports,
            "used_ports": list(self.used_ports),
        }

        try:
            with file_path.open("w", encoding="utf-8") as f:
                json.dump(port_data, f, indent=2)

            self.logger.info("Saved port data to file", file_path=str(file_path))
        except Exception as e:
            self.log_error(e, {"operation": "save_to_file", "file_path": str(file_path)})
            raise

    def load_from_file(self, file_path: Path) -> None:
        """
        Load allocated ports from a JSON file.

        Args:
            file_path: Path to load the port allocation data from
        """
        try:
            with file_path.open(encoding="utf-8") as f:
                port_data = json.load(f)

            self.port_range_start = port_data.get("port_range_start", self.port_range_start)
            self.port_range_end = port_data.get("port_range_end", self.port_range_end)
            self.allocated_ports = port_data.get("allocated_ports", {})
            self.used_ports = set(port_data.get("used_ports", []))

            self.logger.info(
                "Loaded port data from file",
                file_path=str(file_path),
                allocated_count=len(self.allocated_ports),
            )
        except FileNotFoundError:
            self.logger.info("Port data file not found, starting fresh", file_path=str(file_path))
        except Exception as e:
            self.log_error(e, {"operation": "load_from_file", "file_path": str(file_path)})
            raise

    # ------------------------------------------------------------------ #
    # Global state helpers
    # ------------------------------------------------------------------ #

    def _load_global_state(self) -> None:
        """Load global port usage from disk under a file lock."""
        # In unit tests, don't load global state to keep tests isolated
        import sys

        if "pytest" in sys.modules:
            return

        try:
            with FileLock(str(self.lock_file), timeout=10):
                if self.global_file.exists():
                    with self.global_file.open(encoding="utf-8") as f:
                        data = json.load(f)
                    self.used_ports.update(data.get("used_ports", []))
        except Exception as e:
            # Non-critical; log and continue with fresh state
            self.log_error(e, {"operation": "load_global_state", "file": str(self.global_file)})

    def _save_global_state(self) -> None:
        """Persist global port usage to disk under a file lock."""
        try:
<<<<<<< HEAD
            with FileLock(str(self.lock_file), timeout=10), self.global_file.open(
                "w", encoding="utf-8"
            ) as f:
=======
            with (
                FileLock(str(self.lock_file), timeout=10),
                self.global_file.open("w", encoding="utf-8") as f,
            ):
>>>>>>> d6b57d96
                json.dump({"used_ports": list(self.used_ports)}, f, indent=2)
        except Exception as e:
            self.log_error(e, {"operation": "save_global_state", "file": str(self.global_file)})

    def clear_all_ports(self) -> None:
        """Clear all allocated ports."""
        cleared_count = len(self.allocated_ports)
        self.allocated_ports.clear()
        self.used_ports.clear()
        self._save_global_state()

        self.logger.info("Cleared all allocated ports", cleared_count=cleared_count)
<|MERGE_RESOLUTION|>--- conflicted
+++ resolved
@@ -1,225 +1,219 @@
-"""
-Port management for SimBuilder sessions with dynamic port allocation.
-"""
-
-import json
-import socket
-from pathlib import Path
-
-from filelock import FileLock
-
-from .config import get_project_root
-from .exceptions import ConfigurationError
-from .logging import LoggingMixin
-
-
-class PortManager(LoggingMixin):
-    """Manages dynamic port allocation for SimBuilder services."""
-
-    def __init__(self, port_range_start: int = 30000, port_range_end: int = 40000):
-        """
-        Initialize the PortManager.
-
-        Args:
-            port_range_start: Start of port range to scan
-            port_range_end: End of port range to scan
-        """
-        super().__init__()
-        self.port_range_start = port_range_start
-        self.port_range_end = port_range_end
-        self.allocated_ports: dict[str, int] = {}
-        self.used_ports: set[int] = set()
-
-        # Global tracking files
-        self.global_file: Path = get_project_root() / ".port_allocations.json"
-        self.lock_file: Path = self.global_file.with_suffix(".lock")
-
-        # Load any previously allocated global ports
-        self._load_global_state()
-
-        self.logger.info(
-            "PortManager initialized",
-            port_range_start=port_range_start,
-            port_range_end=port_range_end,
-        )
-
-    def _is_port_available(self, port: int) -> bool:
-        """
-        Check if a port is available for binding.
-
-        Args:
-            port: Port number to check
-
-        Returns:
-            True if port is available, False otherwise
-        """
-        try:
-            with socket.socket(socket.AF_INET, socket.SOCK_STREAM) as sock:
-                sock.bind(("localhost", port))
-                return True
-        except OSError:
-            return False
-
-    def _find_free_port(self) -> int:
-        """
-        Find the next available port in the configured range.
-
-        Returns:
-            Available port number
-
-        Raises:
-            ConfigurationError: If no free ports available in range
-        """
-        for port in range(self.port_range_start, self.port_range_end + 1):
-            if port not in self.used_ports and self._is_port_available(port):
-                self.used_ports.add(port)
-                self._save_global_state()
-                self.logger.debug("Found free port", port=port)
-                return port
-
-        raise ConfigurationError(
-            f"No free ports available in range {self.port_range_start}-{self.port_range_end}"
-        )
-
-    def get_port(self, service_name: str) -> int:
-        """
-        Get a port for the specified service, allocating one if needed.
-
-        Args:
-            service_name: Name of the service requesting a port
-
-        Returns:
-            Port number allocated to the service
-        """
-        if service_name in self.allocated_ports:
-            port = self.allocated_ports[service_name]
-            self.logger.debug("Returning existing port", service=service_name, port=port)
-            return port
-
-        port = self._find_free_port()
-        self.allocated_ports[service_name] = port
-
-        self.logger.info("Allocated new port", service=service_name, port=port)
-
-        return port
-
-    def release_port(self, service_name: str) -> None:
-        """
-        Release a port allocated to a service.
-
-        Args:
-            service_name: Name of the service to release port for
-        """
-        if service_name in self.allocated_ports:
-            port = self.allocated_ports.pop(service_name)
-            self.used_ports.discard(port)
-            self._save_global_state()
-
-            self.logger.info("Released port", service=service_name, port=port)
-
-    def get_allocated_ports(self) -> dict[str, int]:
-        """
-        Get all currently allocated ports.
-
-        Returns:
-            Dictionary mapping service names to allocated ports
-        """
-        return self.allocated_ports.copy()
-
-    def save_to_file(self, file_path: Path) -> None:
-        """
-        Save allocated ports to a JSON file.
-
-        Args:
-            file_path: Path to save the port allocation data
-        """
-        port_data = {
-            "port_range_start": self.port_range_start,
-            "port_range_end": self.port_range_end,
-            "allocated_ports": self.allocated_ports,
-            "used_ports": list(self.used_ports),
-        }
-
-        try:
-            with file_path.open("w", encoding="utf-8") as f:
-                json.dump(port_data, f, indent=2)
-
-            self.logger.info("Saved port data to file", file_path=str(file_path))
-        except Exception as e:
-            self.log_error(e, {"operation": "save_to_file", "file_path": str(file_path)})
-            raise
-
-    def load_from_file(self, file_path: Path) -> None:
-        """
-        Load allocated ports from a JSON file.
-
-        Args:
-            file_path: Path to load the port allocation data from
-        """
-        try:
-            with file_path.open(encoding="utf-8") as f:
-                port_data = json.load(f)
-
-            self.port_range_start = port_data.get("port_range_start", self.port_range_start)
-            self.port_range_end = port_data.get("port_range_end", self.port_range_end)
-            self.allocated_ports = port_data.get("allocated_ports", {})
-            self.used_ports = set(port_data.get("used_ports", []))
-
-            self.logger.info(
-                "Loaded port data from file",
-                file_path=str(file_path),
-                allocated_count=len(self.allocated_ports),
-            )
-        except FileNotFoundError:
-            self.logger.info("Port data file not found, starting fresh", file_path=str(file_path))
-        except Exception as e:
-            self.log_error(e, {"operation": "load_from_file", "file_path": str(file_path)})
-            raise
-
-    # ------------------------------------------------------------------ #
-    # Global state helpers
-    # ------------------------------------------------------------------ #
-
-    def _load_global_state(self) -> None:
-        """Load global port usage from disk under a file lock."""
-        # In unit tests, don't load global state to keep tests isolated
-        import sys
-
-        if "pytest" in sys.modules:
-            return
-
-        try:
-            with FileLock(str(self.lock_file), timeout=10):
-                if self.global_file.exists():
-                    with self.global_file.open(encoding="utf-8") as f:
-                        data = json.load(f)
-                    self.used_ports.update(data.get("used_ports", []))
-        except Exception as e:
-            # Non-critical; log and continue with fresh state
-            self.log_error(e, {"operation": "load_global_state", "file": str(self.global_file)})
-
-    def _save_global_state(self) -> None:
-        """Persist global port usage to disk under a file lock."""
-        try:
-<<<<<<< HEAD
-            with FileLock(str(self.lock_file), timeout=10), self.global_file.open(
-                "w", encoding="utf-8"
-            ) as f:
-=======
-            with (
-                FileLock(str(self.lock_file), timeout=10),
-                self.global_file.open("w", encoding="utf-8") as f,
-            ):
->>>>>>> d6b57d96
-                json.dump({"used_ports": list(self.used_ports)}, f, indent=2)
-        except Exception as e:
-            self.log_error(e, {"operation": "save_global_state", "file": str(self.global_file)})
-
-    def clear_all_ports(self) -> None:
-        """Clear all allocated ports."""
-        cleared_count = len(self.allocated_ports)
-        self.allocated_ports.clear()
-        self.used_ports.clear()
-        self._save_global_state()
-
-        self.logger.info("Cleared all allocated ports", cleared_count=cleared_count)
+"""
+Port management for SimBuilder sessions with dynamic port allocation.
+"""
+
+import json
+import socket
+from pathlib import Path
+
+from filelock import FileLock
+
+from .config import get_project_root
+from .exceptions import ConfigurationError
+from .logging import LoggingMixin
+
+
+class PortManager(LoggingMixin):
+    """Manages dynamic port allocation for SimBuilder services."""
+
+    def __init__(self, port_range_start: int = 30000, port_range_end: int = 40000):
+        """
+        Initialize the PortManager.
+
+        Args:
+            port_range_start: Start of port range to scan
+            port_range_end: End of port range to scan
+        """
+        super().__init__()
+        self.port_range_start = port_range_start
+        self.port_range_end = port_range_end
+        self.allocated_ports: dict[str, int] = {}
+        self.used_ports: set[int] = set()
+
+        # Global tracking files
+        self.global_file: Path = get_project_root() / ".port_allocations.json"
+        self.lock_file: Path = self.global_file.with_suffix(".lock")
+
+        # Load any previously allocated global ports
+        self._load_global_state()
+
+        self.logger.info(
+            "PortManager initialized",
+            port_range_start=port_range_start,
+            port_range_end=port_range_end,
+        )
+
+    def _is_port_available(self, port: int) -> bool:
+        """
+        Check if a port is available for binding.
+
+        Args:
+            port: Port number to check
+
+        Returns:
+            True if port is available, False otherwise
+        """
+        try:
+            with socket.socket(socket.AF_INET, socket.SOCK_STREAM) as sock:
+                sock.bind(("localhost", port))
+                return True
+        except OSError:
+            return False
+
+    def _find_free_port(self) -> int:
+        """
+        Find the next available port in the configured range.
+
+        Returns:
+            Available port number
+
+        Raises:
+            ConfigurationError: If no free ports available in range
+        """
+        for port in range(self.port_range_start, self.port_range_end + 1):
+            if port not in self.used_ports and self._is_port_available(port):
+                self.used_ports.add(port)
+                self._save_global_state()
+                self.logger.debug("Found free port", port=port)
+                return port
+
+        raise ConfigurationError(
+            f"No free ports available in range {self.port_range_start}-{self.port_range_end}"
+        )
+
+    def get_port(self, service_name: str) -> int:
+        """
+        Get a port for the specified service, allocating one if needed.
+
+        Args:
+            service_name: Name of the service requesting a port
+
+        Returns:
+            Port number allocated to the service
+        """
+        if service_name in self.allocated_ports:
+            port = self.allocated_ports[service_name]
+            self.logger.debug("Returning existing port", service=service_name, port=port)
+            return port
+
+        port = self._find_free_port()
+        self.allocated_ports[service_name] = port
+
+        self.logger.info("Allocated new port", service=service_name, port=port)
+
+        return port
+
+    def release_port(self, service_name: str) -> None:
+        """
+        Release a port allocated to a service.
+
+        Args:
+            service_name: Name of the service to release port for
+        """
+        if service_name in self.allocated_ports:
+            port = self.allocated_ports.pop(service_name)
+            self.used_ports.discard(port)
+            self._save_global_state()
+
+            self.logger.info("Released port", service=service_name, port=port)
+
+    def get_allocated_ports(self) -> dict[str, int]:
+        """
+        Get all currently allocated ports.
+
+        Returns:
+            Dictionary mapping service names to allocated ports
+        """
+        return self.allocated_ports.copy()
+
+    def save_to_file(self, file_path: Path) -> None:
+        """
+        Save allocated ports to a JSON file.
+
+        Args:
+            file_path: Path to save the port allocation data
+        """
+        port_data = {
+            "port_range_start": self.port_range_start,
+            "port_range_end": self.port_range_end,
+            "allocated_ports": self.allocated_ports,
+            "used_ports": list(self.used_ports),
+        }
+
+        try:
+            with file_path.open("w", encoding="utf-8") as f:
+                json.dump(port_data, f, indent=2)
+
+            self.logger.info("Saved port data to file", file_path=str(file_path))
+        except Exception as e:
+            self.log_error(e, {"operation": "save_to_file", "file_path": str(file_path)})
+            raise
+
+    def load_from_file(self, file_path: Path) -> None:
+        """
+        Load allocated ports from a JSON file.
+
+        Args:
+            file_path: Path to load the port allocation data from
+        """
+        try:
+            with file_path.open(encoding="utf-8") as f:
+                port_data = json.load(f)
+
+            self.port_range_start = port_data.get("port_range_start", self.port_range_start)
+            self.port_range_end = port_data.get("port_range_end", self.port_range_end)
+            self.allocated_ports = port_data.get("allocated_ports", {})
+            self.used_ports = set(port_data.get("used_ports", []))
+
+            self.logger.info(
+                "Loaded port data from file",
+                file_path=str(file_path),
+                allocated_count=len(self.allocated_ports),
+            )
+        except FileNotFoundError:
+            self.logger.info("Port data file not found, starting fresh", file_path=str(file_path))
+        except Exception as e:
+            self.log_error(e, {"operation": "load_from_file", "file_path": str(file_path)})
+            raise
+
+    # ------------------------------------------------------------------ #
+    # Global state helpers
+    # ------------------------------------------------------------------ #
+
+    def _load_global_state(self) -> None:
+        """Load global port usage from disk under a file lock."""
+        # In unit tests, don't load global state to keep tests isolated
+        import sys
+
+        if "pytest" in sys.modules:
+            return
+
+        try:
+            with FileLock(str(self.lock_file), timeout=10):
+                if self.global_file.exists():
+                    with self.global_file.open(encoding="utf-8") as f:
+                        data = json.load(f)
+                    self.used_ports.update(data.get("used_ports", []))
+        except Exception as e:
+            # Non-critical; log and continue with fresh state
+            self.log_error(e, {"operation": "load_global_state", "file": str(self.global_file)})
+
+    def _save_global_state(self) -> None:
+        """Persist global port usage to disk under a file lock."""
+        try:
+            with (
+                FileLock(str(self.lock_file), timeout=10),
+                self.global_file.open("w", encoding="utf-8") as f,
+            ):
+                json.dump({"used_ports": list(self.used_ports)}, f, indent=2)
+        except Exception as e:
+            self.log_error(e, {"operation": "save_global_state", "file": str(self.global_file)})
+
+    def clear_all_ports(self) -> None:
+        """Clear all allocated ports."""
+        cleared_count = len(self.allocated_ports)
+        self.allocated_ports.clear()
+        self.used_ports.clear()
+        self._save_global_state()
+
+        self.logger.info("Cleared all allocated ports", cleared_count=cleared_count)