--- conflicted
+++ resolved
@@ -32,14 +32,9 @@
     scaffolding_get_settings.cache_clear()
 
     # Patch both get_settings functions
-<<<<<<< HEAD
-    with patch("simbuilder_api.dependencies.get_settings", return_value=mock_settings), patch(
-        "scaffolding.config.get_settings", return_value=mock_settings
-=======
     with (
         patch("simbuilder_api.dependencies.get_settings", return_value=mock_settings),
         patch("scaffolding.config.get_settings", return_value=mock_settings),
->>>>>>> d6b57d96
     ):
         app = create_app()
         return TestClient(app)
