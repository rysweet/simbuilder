--- conflicted
+++ resolved
@@ -93,14 +93,9 @@
 
     def test_init_without_liquid_raises_error(self, mock_repository):
         """Test that TemplateLoader raises error when liquid is not available."""
-<<<<<<< HEAD
-        with patch("src.simbuilder_specs.template_loader.LIQUID_AVAILABLE", False), pytest.raises(
-            TemplateLoaderError, match="liquid package is required"
-=======
         with (
             patch("src.simbuilder_specs.template_loader.LIQUID_AVAILABLE", False),
             pytest.raises(TemplateLoaderError, match="liquid package is required"),
->>>>>>> d6b57d96
         ):
             TemplateLoader(mock_repository)
 
@@ -116,13 +111,6 @@
     @patch("src.simbuilder_specs.template_loader.LIQUID_AVAILABLE", True)
     def test_get_environment_creates_environment(self, mock_repository_with_real_path):
         """Test that _get_environment creates Liquid environment."""
-<<<<<<< HEAD
-        with patch.object(
-            type(mock_repository_with_real_path.local_path), "exists", return_value=True
-        ), patch("src.simbuilder_specs.template_loader.FileSystemLoader") as mock_loader_cls, patch(
-            "src.simbuilder_specs.template_loader.Environment"
-        ) as mock_env_cls:
-=======
         with (
             patch.object(
                 type(mock_repository_with_real_path.local_path), "exists", return_value=True
@@ -130,7 +118,6 @@
             patch("src.simbuilder_specs.template_loader.FileSystemLoader") as mock_loader_cls,
             patch("src.simbuilder_specs.template_loader.Environment") as mock_env_cls,
         ):
->>>>>>> d6b57d96
             loader = TemplateLoader(mock_repository_with_real_path)
             env = loader._get_environment()
             mock_loader_cls.assert_called_once_with(str(mock_repository_with_real_path.local_path))
@@ -164,10 +151,6 @@
 
         loader = TemplateLoader(mock_repository)
 
-<<<<<<< HEAD
-        # Mock file stat
-        with patch("pathlib.Path.stat"):
-=======
         # Mock the static method directly to avoid GitRepository creation
         mock_meta = TemplateMeta(
             name="simple",
@@ -180,7 +163,6 @@
         )
 
         with patch.object(TemplateLoader, "_get_template_meta_cached", return_value=mock_meta):
->>>>>>> d6b57d96
             meta = loader.get_template_meta("simple")
 
             assert meta.name == "simple"
@@ -194,9 +176,6 @@
 
         loader = TemplateLoader(mock_repository)
 
-<<<<<<< HEAD
-        with patch("pathlib.Path.stat"):
-=======
         # Mock the static method directly to avoid GitRepository creation
         mock_meta = TemplateMeta(
             name="simple",
@@ -209,7 +188,6 @@
         )
 
         with patch.object(TemplateLoader, "_get_template_meta_cached", return_value=mock_meta):
->>>>>>> d6b57d96
             meta = loader.get_template_meta("simple.liquid")
 
             assert meta.name == "simple"
@@ -255,15 +233,6 @@
     @patch("src.simbuilder_specs.template_loader.LIQUID_AVAILABLE", True)
     def test_load_template(self, mock_repository_with_real_path):
         """Test loading and compiling a template."""
-<<<<<<< HEAD
-        with patch.object(
-            type(mock_repository_with_real_path.local_path), "exists", return_value=True
-        ), patch(
-            "src.simbuilder_specs.template_loader.FileSystemLoader"
-        ) as _mock_loader_cls, patch(
-            "src.simbuilder_specs.template_loader.Environment"
-        ) as mock_env_cls:
-=======
         with (
             patch.object(
                 type(mock_repository_with_real_path.local_path), "exists", return_value=True
@@ -271,7 +240,6 @@
             patch("src.simbuilder_specs.template_loader.FileSystemLoader") as _mock_loader_cls,
             patch("src.simbuilder_specs.template_loader.Environment") as mock_env_cls,
         ):
->>>>>>> d6b57d96
             mock_template = Mock()
             mock_env = Mock()
             mock_env.get_template.return_value = mock_template
@@ -296,13 +264,6 @@
     @patch("src.simbuilder_specs.template_loader.LIQUID_AVAILABLE", True)
     def test_render(self, mock_repository_with_real_path):
         """Test rendering a template."""
-<<<<<<< HEAD
-        with patch.object(
-            type(mock_repository_with_real_path.local_path), "exists", return_value=True
-        ), patch("src.simbuilder_specs.template_loader.FileSystemLoader"), patch(
-            "src.simbuilder_specs.template_loader.Environment"
-        ) as mock_env_cls:
-=======
         with (
             patch.object(
                 type(mock_repository_with_real_path.local_path), "exists", return_value=True
@@ -310,7 +271,6 @@
             patch("src.simbuilder_specs.template_loader.FileSystemLoader"),
             patch("src.simbuilder_specs.template_loader.Environment") as mock_env_cls,
         ):
->>>>>>> d6b57d96
             mock_template = Mock()
             mock_template.render.return_value = "Hello John!"
             mock_env = Mock()
