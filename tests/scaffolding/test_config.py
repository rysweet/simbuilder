"""
Unit tests for scaffolding configuration module.
"""

import os
import tempfile
from pathlib import Path
from unittest.mock import patch

import pytest
from pydantic import ValidationError

from src.scaffolding.config import Settings
from src.scaffolding.config import create_env_template
from src.scaffolding.config import get_settings
from src.scaffolding.exceptions import ConfigurationError


class TestSettings:
    """Test the Settings class."""

    def test_required_fields_validation(self):
        """Test that required fields are validated."""
        with patch.dict(os.environ, {}, clear=True), pytest.raises(ValidationError) as exc_info:
            # Create Settings without loading from .env file
            Settings(_env_file=None)

        errors = exc_info.value.errors()
        required_fields = {error["loc"][0] for error in errors if error["type"] == "missing"}

        # Check that core required fields are present
        assert "azure_tenant_id" in required_fields
        assert "neo4j_password" in required_fields
        assert "azure_openai_endpoint" in required_fields
        assert "azure_openai_key" in required_fields

    def test_default_values(self):
        """Test that default values are set correctly."""
        # Clear environment variables and prevent .env file loading
        with patch.dict(os.environ, {}, clear=True):
            # Provide minimal required config without loading from .env file
            settings = Settings(
                azure_tenant_id="test-tenant",
                neo4j_password="test-password",  # noqa: S106
                azure_openai_endpoint="https://test.openai.azure.com",
                azure_openai_key="test-key",
                _env_file=None,  # Prevent loading from .env file
            )

            assert settings.neo4j_uri == "neo4j://localhost:7687"
            assert settings.neo4j_user == "neo4j"
            assert settings.neo4j_database == "simbuilder"
            assert settings.service_bus_url == "nats://localhost:4222"
            assert settings.service_bus_cluster_id == "simbuilder-local"
            assert settings.core_api_url == "http://localhost:7000"
            assert settings.core_api_port == 7000
            assert settings.log_level == "INFO"
            assert settings.environment == "development"
            assert settings.debug_mode is False

    def test_openai_endpoint_validation(self):
        """Test OpenAI endpoint URL validation."""
        settings = Settings(
            azure_tenant_id="test-tenant",
            neo4j_password="test-password",  # noqa: S106
            azure_openai_endpoint="https://test.openai.azure.com",  # No trailing slash
            azure_openai_key="test-key",
        )

        # Should add trailing slash
        assert settings.azure_openai_endpoint == "https://test.openai.azure.com/"

    def test_log_level_validation(self):
        """Test log level validation."""
        # Valid log level
        settings = Settings(
            azure_tenant_id="test-tenant",
            neo4j_password="test-password",  # noqa: S106
            azure_openai_endpoint="https://test.openai.azure.com/",
            azure_openai_key="test-key",
            log_level="DEBUG",
        )
        assert settings.log_level == "DEBUG"

        # Invalid log level
        with pytest.raises(ValidationError) as exc_info:
            Settings(
                azure_tenant_id="test-tenant",
                neo4j_password="test-password",  # noqa: S106
                azure_openai_endpoint="https://test.openai.azure.com/",
                azure_openai_key="test-key",
                log_level="INVALID",
            )

        errors = exc_info.value.errors()
        assert any("Log level must be one of" in str(error["ctx"]["reason"]) for error in errors)

    def test_port_validation(self):
        """Test port number validation."""
        # Valid port
        settings = Settings(
            azure_tenant_id="test-tenant",
            neo4j_password="test-password",  # noqa: S106
            azure_openai_endpoint="https://test.openai.azure.com/",
            azure_openai_key="test-key",
            core_api_port=8080,
        )
        assert settings.core_api_port == 8080

        # Invalid port (too low)
        with pytest.raises(ValidationError) as exc_info:
            Settings(
                azure_tenant_id="test-tenant",
                neo4j_password="test-password",  # noqa: S106
                azure_openai_endpoint="https://test.openai.azure.com/",
                azure_openai_key="test-key",
                core_api_port=80,
            )

        errors = exc_info.value.errors()
        assert any(
            "Port must be between 1024 and 65535" in str(error["ctx"]["reason"]) for error in errors
        )

    def test_environment_properties(self):
        """Test environment property methods."""
        dev_settings = Settings(
            azure_tenant_id="test-tenant",
            neo4j_password="test-password",  # noqa: S106
            azure_openai_endpoint="https://test.openai.azure.com/",
            azure_openai_key="test-key",
            environment="development",
        )

        assert dev_settings.is_development is True
        assert dev_settings.is_production is False

        prod_settings = Settings(
            azure_tenant_id="test-tenant",
            neo4j_password="test-password",  # noqa: S106
            azure_openai_endpoint="https://test.openai.azure.com/",
            azure_openai_key="test-key",
            environment="production",
        )

        assert prod_settings.is_development is False
        assert prod_settings.is_production is True

    def test_production_validation(self):
        """Test production environment validation."""
        settings = Settings(
            azure_tenant_id="test-tenant",
            neo4j_password="test-password",  # noqa: S106
            azure_openai_endpoint="https://test.openai.azure.com/",
            azure_openai_key="test-key",
            environment="production",
        )

        # Should not raise an error for complete config
        settings.validate_required_for_environment()

        # Test with missing required field
        settings_incomplete = Settings(
            azure_tenant_id="test-tenant",
            neo4j_password="",  # Missing required field
            azure_openai_endpoint="https://test.openai.azure.com/",
            azure_openai_key="test-key",
            environment="production",
        )

        with pytest.raises(ConfigurationError) as exc_info:
            settings_incomplete.validate_required_for_environment()

        assert "Missing required configuration for production environment" in str(exc_info.value)


class TestConfigHelpers:
    """Test configuration helper functions."""

    def test_get_settings_caching(self):
        """Test that get_settings uses caching."""
        # Mock environment variables
        with patch.dict(
            os.environ,
            {
                "AZURE_TENANT_ID": "test-tenant",
                "NEO4J_PASSWORD": "test-password",
                "AZURE_OPENAI_ENDPOINT": "https://test.openai.azure.com/",
                "AZURE_OPENAI_KEY": "test-key",
            },
        ):
            settings1 = get_settings()
            settings2 = get_settings()

            # Should return the same instance due to caching
            assert settings1 is settings2

    def test_get_settings_configuration_error(self):
        """Test get_settings with invalid configuration."""
        with patch.dict(os.environ, {}, clear=True):
            # Also clear the cache to ensure fresh Settings() creation
            from src.scaffolding.config import get_settings

            get_settings.cache_clear()
            # Mock Settings to not load from .env file
            with patch("src.scaffolding.config.Settings") as mock_settings:
                mock_settings.side_effect = ValidationError.from_exception_data("Settings", [])
                with pytest.raises(ConfigurationError) as exc_info:
                    get_settings()

                assert "Failed to load configuration" in str(exc_info.value)

    def test_create_env_template(self):
        """Test creation of .env.template file."""
<<<<<<< HEAD
        with tempfile.TemporaryDirectory() as temp_dir, patch(
            "src.scaffolding.config.get_project_root", return_value=Path(temp_dir)
=======
        with (
            tempfile.TemporaryDirectory() as temp_dir,
            patch("src.scaffolding.config.get_project_root", return_value=Path(temp_dir)),
>>>>>>> d6b57d96
        ):
            # Mock get_project_root to return temp directory
            create_env_template()

            template_file = Path(temp_dir) / ".env.template"
            assert template_file.exists()

            content = template_file.read_text(encoding="utf-8")

            # Check that template contains expected sections
            assert "# Azure Authentication" in content
            assert "AZURE_TENANT_ID=" in content
            assert "# Graph Database" in content
            assert "NEO4J_URI=" in content
            assert "# LLM Integration" in content
            assert "AZURE_OPENAI_ENDPOINT=" in content
            assert "# Service Bus" in content
            assert "SERVICE_BUS_URL=" in content


class TestEnvironmentVariableLoading:
    """Test loading configuration from environment variables."""

    def test_env_var_loading(self):
        """Test that environment variables are loaded correctly."""
        env_vars = {
            "AZURE_TENANT_ID": "env-tenant-id",
            "NEO4J_PASSWORD": "env-password",
            "AZURE_OPENAI_ENDPOINT": "https://env.openai.azure.com",
            "AZURE_OPENAI_KEY": "env-key",
            "LOG_LEVEL": "DEBUG",
            "ENVIRONMENT": "testing",
            "DEBUG_MODE": "true",
            "CORE_API_PORT": "8080",
        }

        with patch.dict(os.environ, env_vars, clear=True):
            settings = Settings()

            assert settings.azure_tenant_id == "env-tenant-id"
            assert settings.neo4j_password == "env-password"  # noqa: S105
            assert settings.azure_openai_endpoint == "https://env.openai.azure.com/"
            assert settings.azure_openai_key == "env-key"
            assert settings.log_level == "DEBUG"
            assert settings.environment == "testing"
            assert settings.debug_mode is True
            assert settings.core_api_port == 8080

    def test_case_insensitive_env_vars(self):
        """Test that environment variables are case insensitive."""
        env_vars = {
            "azure_tenant_id": "lowercase-tenant",  # lowercase
            "NEO4J_PASSWORD": "test-password",
            "AZURE_OPENAI_ENDPOINT": "https://test.openai.azure.com/",
            "AZURE_OPENAI_KEY": "test-key",
        }

        with patch.dict(os.environ, env_vars, clear=True):
            settings = Settings()
            assert settings.azure_tenant_id == "lowercase-tenant"
<|MERGE_RESOLUTION|>--- conflicted
+++ resolved
@@ -1,282 +1,277 @@
-"""
-Unit tests for scaffolding configuration module.
-"""
-
-import os
-import tempfile
-from pathlib import Path
-from unittest.mock import patch
-
-import pytest
-from pydantic import ValidationError
-
-from src.scaffolding.config import Settings
-from src.scaffolding.config import create_env_template
-from src.scaffolding.config import get_settings
-from src.scaffolding.exceptions import ConfigurationError
-
-
-class TestSettings:
-    """Test the Settings class."""
-
-    def test_required_fields_validation(self):
-        """Test that required fields are validated."""
-        with patch.dict(os.environ, {}, clear=True), pytest.raises(ValidationError) as exc_info:
-            # Create Settings without loading from .env file
-            Settings(_env_file=None)
-
-        errors = exc_info.value.errors()
-        required_fields = {error["loc"][0] for error in errors if error["type"] == "missing"}
-
-        # Check that core required fields are present
-        assert "azure_tenant_id" in required_fields
-        assert "neo4j_password" in required_fields
-        assert "azure_openai_endpoint" in required_fields
-        assert "azure_openai_key" in required_fields
-
-    def test_default_values(self):
-        """Test that default values are set correctly."""
-        # Clear environment variables and prevent .env file loading
-        with patch.dict(os.environ, {}, clear=True):
-            # Provide minimal required config without loading from .env file
-            settings = Settings(
-                azure_tenant_id="test-tenant",
-                neo4j_password="test-password",  # noqa: S106
-                azure_openai_endpoint="https://test.openai.azure.com",
-                azure_openai_key="test-key",
-                _env_file=None,  # Prevent loading from .env file
-            )
-
-            assert settings.neo4j_uri == "neo4j://localhost:7687"
-            assert settings.neo4j_user == "neo4j"
-            assert settings.neo4j_database == "simbuilder"
-            assert settings.service_bus_url == "nats://localhost:4222"
-            assert settings.service_bus_cluster_id == "simbuilder-local"
-            assert settings.core_api_url == "http://localhost:7000"
-            assert settings.core_api_port == 7000
-            assert settings.log_level == "INFO"
-            assert settings.environment == "development"
-            assert settings.debug_mode is False
-
-    def test_openai_endpoint_validation(self):
-        """Test OpenAI endpoint URL validation."""
-        settings = Settings(
-            azure_tenant_id="test-tenant",
-            neo4j_password="test-password",  # noqa: S106
-            azure_openai_endpoint="https://test.openai.azure.com",  # No trailing slash
-            azure_openai_key="test-key",
-        )
-
-        # Should add trailing slash
-        assert settings.azure_openai_endpoint == "https://test.openai.azure.com/"
-
-    def test_log_level_validation(self):
-        """Test log level validation."""
-        # Valid log level
-        settings = Settings(
-            azure_tenant_id="test-tenant",
-            neo4j_password="test-password",  # noqa: S106
-            azure_openai_endpoint="https://test.openai.azure.com/",
-            azure_openai_key="test-key",
-            log_level="DEBUG",
-        )
-        assert settings.log_level == "DEBUG"
-
-        # Invalid log level
-        with pytest.raises(ValidationError) as exc_info:
-            Settings(
-                azure_tenant_id="test-tenant",
-                neo4j_password="test-password",  # noqa: S106
-                azure_openai_endpoint="https://test.openai.azure.com/",
-                azure_openai_key="test-key",
-                log_level="INVALID",
-            )
-
-        errors = exc_info.value.errors()
-        assert any("Log level must be one of" in str(error["ctx"]["reason"]) for error in errors)
-
-    def test_port_validation(self):
-        """Test port number validation."""
-        # Valid port
-        settings = Settings(
-            azure_tenant_id="test-tenant",
-            neo4j_password="test-password",  # noqa: S106
-            azure_openai_endpoint="https://test.openai.azure.com/",
-            azure_openai_key="test-key",
-            core_api_port=8080,
-        )
-        assert settings.core_api_port == 8080
-
-        # Invalid port (too low)
-        with pytest.raises(ValidationError) as exc_info:
-            Settings(
-                azure_tenant_id="test-tenant",
-                neo4j_password="test-password",  # noqa: S106
-                azure_openai_endpoint="https://test.openai.azure.com/",
-                azure_openai_key="test-key",
-                core_api_port=80,
-            )
-
-        errors = exc_info.value.errors()
-        assert any(
-            "Port must be between 1024 and 65535" in str(error["ctx"]["reason"]) for error in errors
-        )
-
-    def test_environment_properties(self):
-        """Test environment property methods."""
-        dev_settings = Settings(
-            azure_tenant_id="test-tenant",
-            neo4j_password="test-password",  # noqa: S106
-            azure_openai_endpoint="https://test.openai.azure.com/",
-            azure_openai_key="test-key",
-            environment="development",
-        )
-
-        assert dev_settings.is_development is True
-        assert dev_settings.is_production is False
-
-        prod_settings = Settings(
-            azure_tenant_id="test-tenant",
-            neo4j_password="test-password",  # noqa: S106
-            azure_openai_endpoint="https://test.openai.azure.com/",
-            azure_openai_key="test-key",
-            environment="production",
-        )
-
-        assert prod_settings.is_development is False
-        assert prod_settings.is_production is True
-
-    def test_production_validation(self):
-        """Test production environment validation."""
-        settings = Settings(
-            azure_tenant_id="test-tenant",
-            neo4j_password="test-password",  # noqa: S106
-            azure_openai_endpoint="https://test.openai.azure.com/",
-            azure_openai_key="test-key",
-            environment="production",
-        )
-
-        # Should not raise an error for complete config
-        settings.validate_required_for_environment()
-
-        # Test with missing required field
-        settings_incomplete = Settings(
-            azure_tenant_id="test-tenant",
-            neo4j_password="",  # Missing required field
-            azure_openai_endpoint="https://test.openai.azure.com/",
-            azure_openai_key="test-key",
-            environment="production",
-        )
-
-        with pytest.raises(ConfigurationError) as exc_info:
-            settings_incomplete.validate_required_for_environment()
-
-        assert "Missing required configuration for production environment" in str(exc_info.value)
-
-
-class TestConfigHelpers:
-    """Test configuration helper functions."""
-
-    def test_get_settings_caching(self):
-        """Test that get_settings uses caching."""
-        # Mock environment variables
-        with patch.dict(
-            os.environ,
-            {
-                "AZURE_TENANT_ID": "test-tenant",
-                "NEO4J_PASSWORD": "test-password",
-                "AZURE_OPENAI_ENDPOINT": "https://test.openai.azure.com/",
-                "AZURE_OPENAI_KEY": "test-key",
-            },
-        ):
-            settings1 = get_settings()
-            settings2 = get_settings()
-
-            # Should return the same instance due to caching
-            assert settings1 is settings2
-
-    def test_get_settings_configuration_error(self):
-        """Test get_settings with invalid configuration."""
-        with patch.dict(os.environ, {}, clear=True):
-            # Also clear the cache to ensure fresh Settings() creation
-            from src.scaffolding.config import get_settings
-
-            get_settings.cache_clear()
-            # Mock Settings to not load from .env file
-            with patch("src.scaffolding.config.Settings") as mock_settings:
-                mock_settings.side_effect = ValidationError.from_exception_data("Settings", [])
-                with pytest.raises(ConfigurationError) as exc_info:
-                    get_settings()
-
-                assert "Failed to load configuration" in str(exc_info.value)
-
-    def test_create_env_template(self):
-        """Test creation of .env.template file."""
-<<<<<<< HEAD
-        with tempfile.TemporaryDirectory() as temp_dir, patch(
-            "src.scaffolding.config.get_project_root", return_value=Path(temp_dir)
-=======
-        with (
-            tempfile.TemporaryDirectory() as temp_dir,
-            patch("src.scaffolding.config.get_project_root", return_value=Path(temp_dir)),
->>>>>>> d6b57d96
-        ):
-            # Mock get_project_root to return temp directory
-            create_env_template()
-
-            template_file = Path(temp_dir) / ".env.template"
-            assert template_file.exists()
-
-            content = template_file.read_text(encoding="utf-8")
-
-            # Check that template contains expected sections
-            assert "# Azure Authentication" in content
-            assert "AZURE_TENANT_ID=" in content
-            assert "# Graph Database" in content
-            assert "NEO4J_URI=" in content
-            assert "# LLM Integration" in content
-            assert "AZURE_OPENAI_ENDPOINT=" in content
-            assert "# Service Bus" in content
-            assert "SERVICE_BUS_URL=" in content
-
-
-class TestEnvironmentVariableLoading:
-    """Test loading configuration from environment variables."""
-
-    def test_env_var_loading(self):
-        """Test that environment variables are loaded correctly."""
-        env_vars = {
-            "AZURE_TENANT_ID": "env-tenant-id",
-            "NEO4J_PASSWORD": "env-password",
-            "AZURE_OPENAI_ENDPOINT": "https://env.openai.azure.com",
-            "AZURE_OPENAI_KEY": "env-key",
-            "LOG_LEVEL": "DEBUG",
-            "ENVIRONMENT": "testing",
-            "DEBUG_MODE": "true",
-            "CORE_API_PORT": "8080",
-        }
-
-        with patch.dict(os.environ, env_vars, clear=True):
-            settings = Settings()
-
-            assert settings.azure_tenant_id == "env-tenant-id"
-            assert settings.neo4j_password == "env-password"  # noqa: S105
-            assert settings.azure_openai_endpoint == "https://env.openai.azure.com/"
-            assert settings.azure_openai_key == "env-key"
-            assert settings.log_level == "DEBUG"
-            assert settings.environment == "testing"
-            assert settings.debug_mode is True
-            assert settings.core_api_port == 8080
-
-    def test_case_insensitive_env_vars(self):
-        """Test that environment variables are case insensitive."""
-        env_vars = {
-            "azure_tenant_id": "lowercase-tenant",  # lowercase
-            "NEO4J_PASSWORD": "test-password",
-            "AZURE_OPENAI_ENDPOINT": "https://test.openai.azure.com/",
-            "AZURE_OPENAI_KEY": "test-key",
-        }
-
-        with patch.dict(os.environ, env_vars, clear=True):
-            settings = Settings()
-            assert settings.azure_tenant_id == "lowercase-tenant"
+"""
+Unit tests for scaffolding configuration module.
+"""
+
+import os
+import tempfile
+from pathlib import Path
+from unittest.mock import patch
+
+import pytest
+from pydantic import ValidationError
+
+from src.scaffolding.config import Settings
+from src.scaffolding.config import create_env_template
+from src.scaffolding.config import get_settings
+from src.scaffolding.exceptions import ConfigurationError
+
+
+class TestSettings:
+    """Test the Settings class."""
+
+    def test_required_fields_validation(self):
+        """Test that required fields are validated."""
+        with patch.dict(os.environ, {}, clear=True), pytest.raises(ValidationError) as exc_info:
+            # Create Settings without loading from .env file
+            Settings(_env_file=None)
+
+        errors = exc_info.value.errors()
+        required_fields = {error["loc"][0] for error in errors if error["type"] == "missing"}
+
+        # Check that core required fields are present
+        assert "azure_tenant_id" in required_fields
+        assert "neo4j_password" in required_fields
+        assert "azure_openai_endpoint" in required_fields
+        assert "azure_openai_key" in required_fields
+
+    def test_default_values(self):
+        """Test that default values are set correctly."""
+        # Clear environment variables and prevent .env file loading
+        with patch.dict(os.environ, {}, clear=True):
+            # Provide minimal required config without loading from .env file
+            settings = Settings(
+                azure_tenant_id="test-tenant",
+                neo4j_password="test-password",  # noqa: S106
+                azure_openai_endpoint="https://test.openai.azure.com",
+                azure_openai_key="test-key",
+                _env_file=None,  # Prevent loading from .env file
+            )
+
+            assert settings.neo4j_uri == "neo4j://localhost:7687"
+            assert settings.neo4j_user == "neo4j"
+            assert settings.neo4j_database == "simbuilder"
+            assert settings.service_bus_url == "nats://localhost:4222"
+            assert settings.service_bus_cluster_id == "simbuilder-local"
+            assert settings.core_api_url == "http://localhost:7000"
+            assert settings.core_api_port == 7000
+            assert settings.log_level == "INFO"
+            assert settings.environment == "development"
+            assert settings.debug_mode is False
+
+    def test_openai_endpoint_validation(self):
+        """Test OpenAI endpoint URL validation."""
+        settings = Settings(
+            azure_tenant_id="test-tenant",
+            neo4j_password="test-password",  # noqa: S106
+            azure_openai_endpoint="https://test.openai.azure.com",  # No trailing slash
+            azure_openai_key="test-key",
+        )
+
+        # Should add trailing slash
+        assert settings.azure_openai_endpoint == "https://test.openai.azure.com/"
+
+    def test_log_level_validation(self):
+        """Test log level validation."""
+        # Valid log level
+        settings = Settings(
+            azure_tenant_id="test-tenant",
+            neo4j_password="test-password",  # noqa: S106
+            azure_openai_endpoint="https://test.openai.azure.com/",
+            azure_openai_key="test-key",
+            log_level="DEBUG",
+        )
+        assert settings.log_level == "DEBUG"
+
+        # Invalid log level
+        with pytest.raises(ValidationError) as exc_info:
+            Settings(
+                azure_tenant_id="test-tenant",
+                neo4j_password="test-password",  # noqa: S106
+                azure_openai_endpoint="https://test.openai.azure.com/",
+                azure_openai_key="test-key",
+                log_level="INVALID",
+            )
+
+        errors = exc_info.value.errors()
+        assert any("Log level must be one of" in str(error["ctx"]["reason"]) for error in errors)
+
+    def test_port_validation(self):
+        """Test port number validation."""
+        # Valid port
+        settings = Settings(
+            azure_tenant_id="test-tenant",
+            neo4j_password="test-password",  # noqa: S106
+            azure_openai_endpoint="https://test.openai.azure.com/",
+            azure_openai_key="test-key",
+            core_api_port=8080,
+        )
+        assert settings.core_api_port == 8080
+
+        # Invalid port (too low)
+        with pytest.raises(ValidationError) as exc_info:
+            Settings(
+                azure_tenant_id="test-tenant",
+                neo4j_password="test-password",  # noqa: S106
+                azure_openai_endpoint="https://test.openai.azure.com/",
+                azure_openai_key="test-key",
+                core_api_port=80,
+            )
+
+        errors = exc_info.value.errors()
+        assert any(
+            "Port must be between 1024 and 65535" in str(error["ctx"]["reason"]) for error in errors
+        )
+
+    def test_environment_properties(self):
+        """Test environment property methods."""
+        dev_settings = Settings(
+            azure_tenant_id="test-tenant",
+            neo4j_password="test-password",  # noqa: S106
+            azure_openai_endpoint="https://test.openai.azure.com/",
+            azure_openai_key="test-key",
+            environment="development",
+        )
+
+        assert dev_settings.is_development is True
+        assert dev_settings.is_production is False
+
+        prod_settings = Settings(
+            azure_tenant_id="test-tenant",
+            neo4j_password="test-password",  # noqa: S106
+            azure_openai_endpoint="https://test.openai.azure.com/",
+            azure_openai_key="test-key",
+            environment="production",
+        )
+
+        assert prod_settings.is_development is False
+        assert prod_settings.is_production is True
+
+    def test_production_validation(self):
+        """Test production environment validation."""
+        settings = Settings(
+            azure_tenant_id="test-tenant",
+            neo4j_password="test-password",  # noqa: S106
+            azure_openai_endpoint="https://test.openai.azure.com/",
+            azure_openai_key="test-key",
+            environment="production",
+        )
+
+        # Should not raise an error for complete config
+        settings.validate_required_for_environment()
+
+        # Test with missing required field
+        settings_incomplete = Settings(
+            azure_tenant_id="test-tenant",
+            neo4j_password="",  # Missing required field
+            azure_openai_endpoint="https://test.openai.azure.com/",
+            azure_openai_key="test-key",
+            environment="production",
+        )
+
+        with pytest.raises(ConfigurationError) as exc_info:
+            settings_incomplete.validate_required_for_environment()
+
+        assert "Missing required configuration for production environment" in str(exc_info.value)
+
+
+class TestConfigHelpers:
+    """Test configuration helper functions."""
+
+    def test_get_settings_caching(self):
+        """Test that get_settings uses caching."""
+        # Mock environment variables
+        with patch.dict(
+            os.environ,
+            {
+                "AZURE_TENANT_ID": "test-tenant",
+                "NEO4J_PASSWORD": "test-password",
+                "AZURE_OPENAI_ENDPOINT": "https://test.openai.azure.com/",
+                "AZURE_OPENAI_KEY": "test-key",
+            },
+        ):
+            settings1 = get_settings()
+            settings2 = get_settings()
+
+            # Should return the same instance due to caching
+            assert settings1 is settings2
+
+    def test_get_settings_configuration_error(self):
+        """Test get_settings with invalid configuration."""
+        with patch.dict(os.environ, {}, clear=True):
+            # Also clear the cache to ensure fresh Settings() creation
+            from src.scaffolding.config import get_settings
+
+            get_settings.cache_clear()
+            # Mock Settings to not load from .env file
+            with patch("src.scaffolding.config.Settings") as mock_settings:
+                mock_settings.side_effect = ValidationError.from_exception_data("Settings", [])
+                with pytest.raises(ConfigurationError) as exc_info:
+                    get_settings()
+
+                assert "Failed to load configuration" in str(exc_info.value)
+
+    def test_create_env_template(self):
+        """Test creation of .env.template file."""
+        with (
+            tempfile.TemporaryDirectory() as temp_dir,
+            patch("src.scaffolding.config.get_project_root", return_value=Path(temp_dir)),
+        ):
+            # Mock get_project_root to return temp directory
+            create_env_template()
+
+            template_file = Path(temp_dir) / ".env.template"
+            assert template_file.exists()
+
+            content = template_file.read_text(encoding="utf-8")
+
+            # Check that template contains expected sections
+            assert "# Azure Authentication" in content
+            assert "AZURE_TENANT_ID=" in content
+            assert "# Graph Database" in content
+            assert "NEO4J_URI=" in content
+            assert "# LLM Integration" in content
+            assert "AZURE_OPENAI_ENDPOINT=" in content
+            assert "# Service Bus" in content
+            assert "SERVICE_BUS_URL=" in content
+
+
+class TestEnvironmentVariableLoading:
+    """Test loading configuration from environment variables."""
+
+    def test_env_var_loading(self):
+        """Test that environment variables are loaded correctly."""
+        env_vars = {
+            "AZURE_TENANT_ID": "env-tenant-id",
+            "NEO4J_PASSWORD": "env-password",
+            "AZURE_OPENAI_ENDPOINT": "https://env.openai.azure.com",
+            "AZURE_OPENAI_KEY": "env-key",
+            "LOG_LEVEL": "DEBUG",
+            "ENVIRONMENT": "testing",
+            "DEBUG_MODE": "true",
+            "CORE_API_PORT": "8080",
+        }
+
+        with patch.dict(os.environ, env_vars, clear=True):
+            settings = Settings()
+
+            assert settings.azure_tenant_id == "env-tenant-id"
+            assert settings.neo4j_password == "env-password"  # noqa: S105
+            assert settings.azure_openai_endpoint == "https://env.openai.azure.com/"
+            assert settings.azure_openai_key == "env-key"
+            assert settings.log_level == "DEBUG"
+            assert settings.environment == "testing"
+            assert settings.debug_mode is True
+            assert settings.core_api_port == 8080
+
+    def test_case_insensitive_env_vars(self):
+        """Test that environment variables are case insensitive."""
+        env_vars = {
+            "azure_tenant_id": "lowercase-tenant",  # lowercase
+            "NEO4J_PASSWORD": "test-password",
+            "AZURE_OPENAI_ENDPOINT": "https://test.openai.azure.com/",
+            "AZURE_OPENAI_KEY": "test-key",
+        }
+
+        with patch.dict(os.environ, env_vars, clear=True):
+            settings = Settings()
+            assert settings.azure_tenant_id == "lowercase-tenant"