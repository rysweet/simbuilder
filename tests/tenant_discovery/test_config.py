"""Tests for tenant_discovery.config module."""

import os
import uuid
from unittest.mock import patch

import pytest
from pydantic import ValidationError
from typer.testing import CliRunner

from src.tenant_discovery.cli import app
from src.tenant_discovery.config import LogLevel
from src.tenant_discovery.config import TenantDiscoverySettings
from src.tenant_discovery.config import get_td_settings


class TestTenantDiscoverySettings:
    """Test cases for TenantDiscoverySettings."""

    def test_valid_configuration(self):
        """Test creating settings with valid values."""
        # Generate valid UUIDs for testing
        tenant_id = str(uuid.uuid4())
        client_id = str(uuid.uuid4())
        subscription_id = str(uuid.uuid4())

        settings = TenantDiscoverySettings(
            azure_tenant_id=tenant_id,
            azure_client_id=client_id,
            azure_client_secret="test-secret-123",  # noqa: S106
            subscription_id=subscription_id,
            _env_file=None,
        )

        assert settings.azure_tenant_id == tenant_id
        assert settings.azure_client_id == client_id
        assert settings.azure_client_secret == "test-secret-123"  # noqa: S105
        assert settings.subscription_id == subscription_id
        assert settings.graph_db_url == "bolt://localhost:30000"
        assert settings.service_bus_url == "nats://localhost:30002"
        assert settings.log_level == LogLevel.INFO

    def test_only_required_fields(self):
        """Test config loads when only azure_tenant_id and azure_client_secret are provided."""
        tenant_id = str(uuid.uuid4())
        secret = "test-secret-456"
        settings = TenantDiscoverySettings(
            azure_tenant_id=tenant_id,
            azure_client_secret=secret,
            _env_file=None,
        )
        assert settings.azure_tenant_id == tenant_id
        assert settings.azure_client_secret == secret
        assert settings.azure_client_id is None
        assert settings.subscription_id is None

    def test_custom_defaults(self):
        """Test settings with custom default values."""
        tenant_id = str(uuid.uuid4())
        client_id = str(uuid.uuid4())
        subscription_id = str(uuid.uuid4())

        settings = TenantDiscoverySettings(
            azure_tenant_id=tenant_id,
            azure_client_id=client_id,
            azure_client_secret="test-secret",  # noqa: S106
            subscription_id=subscription_id,
            graph_db_url="bolt://remote:7687",
            service_bus_url="nats://remote:4222",
            log_level=LogLevel.DEBUG,
            _env_file=None,
        )

        assert settings.graph_db_url == "bolt://remote:7687"
        assert settings.service_bus_url == "nats://remote:4222"
        assert settings.log_level == LogLevel.DEBUG

    def test_invalid_uuid_format(self):
        """Test validation error for invalid UUID format."""
        with pytest.raises(ValidationError) as exc_info:
            TenantDiscoverySettings(
                azure_tenant_id="not-a-uuid",
                azure_client_id=str(uuid.uuid4()),
                azure_client_secret="test-secret",  # noqa: S106
                subscription_id=str(uuid.uuid4()),
                _env_file=None,
            )

        errors = exc_info.value.errors()
        assert len(errors) == 1
        assert "azure_tenant_id" in str(errors[0]["loc"])
        assert "UUID format" in errors[0]["msg"]

    def test_multiple_invalid_uuids(self):
        """Test validation errors for multiple invalid UUIDs."""
        with pytest.raises(ValidationError) as exc_info:
            TenantDiscoverySettings(
                azure_tenant_id="not-a-uuid",
                azure_client_id="also-not-a-uuid",
                azure_client_secret="test-secret",  # noqa: S106
                subscription_id="still-not-a-uuid",
                _env_file=None,
            )

        errors = exc_info.value.errors()
        assert len(errors) == 1  # Only required field should yield validation error
        error_fields = {str(error["loc"]) for error in errors}
        assert "('azure_tenant_id',)" in error_fields
        # Optional fields are not validated if invalid, so do not assert for their locs

    def test_invalid_graph_db_url_scheme(self):
        """Test validation error for invalid graph DB URL scheme."""
        tenant_id = str(uuid.uuid4())
        client_id = str(uuid.uuid4())
        subscription_id = str(uuid.uuid4())

        with pytest.raises(ValidationError) as exc_info:
            TenantDiscoverySettings(
                azure_tenant_id=tenant_id,
                azure_client_id=client_id,
                azure_client_secret="test-secret",  # noqa: S106
                subscription_id=subscription_id,
                graph_db_url="http://localhost:7687",
                _env_file=None,
            )

        errors = exc_info.value.errors()
        assert len(errors) == 1
        assert "graph_db_url" in str(errors[0]["loc"])
        assert "valid Neo4j scheme" in errors[0]["msg"]

    def test_valid_graph_db_url_schemes(self):
        """Test valid Neo4j URL schemes."""
        tenant_id = str(uuid.uuid4())
        client_id = str(uuid.uuid4())
        subscription_id = str(uuid.uuid4())

        valid_schemes = [
            "bolt://localhost:7687",
            "bolt+s://localhost:7687",
            "bolt+ssc://localhost:7687",
            "neo4j://localhost:7687",
            "neo4j+s://localhost:7687",
            "neo4j+ssc://localhost:7687",
        ]

        for url in valid_schemes:
            settings = TenantDiscoverySettings(
                azure_tenant_id=tenant_id,
                azure_client_id=client_id,
                azure_client_secret="test-secret",  # noqa: S106
                subscription_id=subscription_id,
                graph_db_url=url,
                _env_file=None,
            )
            assert settings.graph_db_url == url

    def test_invalid_service_bus_url_scheme(self):
        """Test validation error for invalid service bus URL scheme."""
        tenant_id = str(uuid.uuid4())
        client_id = str(uuid.uuid4())
        subscription_id = str(uuid.uuid4())

        with pytest.raises(ValidationError) as exc_info:
            TenantDiscoverySettings(
                azure_tenant_id=tenant_id,
                azure_client_id=client_id,
                azure_client_secret="test-secret",  # noqa: S106
                subscription_id=subscription_id,
                service_bus_url="http://localhost:4222",
                _env_file=None,
            )

        errors = exc_info.value.errors()
        assert len(errors) == 1
        assert "service_bus_url" in str(errors[0]["loc"])
        assert "nats://" in errors[0]["msg"]

    def test_valid_service_bus_url_schemes(self):
        """Test valid NATS URL schemes."""
        tenant_id = str(uuid.uuid4())
        client_id = str(uuid.uuid4())
        subscription_id = str(uuid.uuid4())

        valid_schemes = [
            "nats://localhost:4222",
            "nats+tls://localhost:4222",
        ]

        for url in valid_schemes:
            settings = TenantDiscoverySettings(
                azure_tenant_id=tenant_id,
                azure_client_id=client_id,
                azure_client_secret="test-secret",  # noqa: S106
                subscription_id=subscription_id,
                service_bus_url=url,
                _env_file=None,
            )
            assert settings.service_bus_url == url

    def test_log_level_enum(self):
        """Test log level enum validation."""
        tenant_id = str(uuid.uuid4())
        client_id = str(uuid.uuid4())
        subscription_id = str(uuid.uuid4())

        for level in LogLevel:
            settings = TenantDiscoverySettings(
                azure_tenant_id=tenant_id,
                azure_client_id=client_id,
                azure_client_secret="test-secret",  # noqa: S106
                subscription_id=subscription_id,
                log_level=level,
                _env_file=None,
            )
            assert settings.log_level == level

    @patch.dict(
        os.environ,
        {
            "TD_AZURE_TENANT_ID": "12345678-1234-1234-1234-123456789012",
            "TD_AZURE_CLIENT_ID": "87654321-4321-4321-4321-210987654321",
            "TD_AZURE_CLIENT_SECRET": "env-secret-123",
            "TD_SUBSCRIPTION_ID": "11111111-2222-3333-4444-555555555555",
            "TD_LOG_LEVEL": "DEBUG",
        },
        clear=True,
    )
    def test_environment_variable_loading(self):
        """Test loading configuration from environment variables."""
        # Clear the cache to ensure fresh loading
        get_td_settings.cache_clear()

        settings = get_td_settings()

        assert settings.azure_tenant_id == "12345678-1234-1234-1234-123456789012"
        assert settings.azure_client_id == "87654321-4321-4321-4321-210987654321"
        assert settings.azure_client_secret == "env-secret-123"  # noqa: S105
        assert settings.subscription_id == "11111111-2222-3333-4444-555555555555"
        assert settings.log_level == LogLevel.DEBUG

    def test_optional_fields_uuid_validation(self):
        """Test no validation error if optional uuid fields are missing."""
        tenant_id = str(uuid.uuid4())
        TenantDiscoverySettings(
            azure_tenant_id=tenant_id, azure_client_secret="foo", _env_file=None
        )
        # Should not raise; optional fields can be None


class TestGetTdSettings:
    """Test cases for get_td_settings function."""

    def setUp(self):
        """Clear cache before each test."""
        get_td_settings.cache_clear()

    def test_singleton_behavior(self):
        """Test that get_td_settings returns the same instance."""
        # Clear cache first
        get_td_settings.cache_clear()

        with patch.dict(
            os.environ,
            {
                "TD_AZURE_TENANT_ID": str(uuid.uuid4()),
                "TD_AZURE_CLIENT_ID": str(uuid.uuid4()),
                "TD_AZURE_CLIENT_SECRET": "test-secret",
                "TD_SUBSCRIPTION_ID": str(uuid.uuid4()),
            },
            clear=True,
        ):
            settings1 = get_td_settings()
            settings2 = get_td_settings()

            assert settings1 is settings2

    # CLI info/check env-based tests are removed due to Typer/pytest subprocess env isolation.
    # Model/config unit tests provide full coverage for env var optionality and behavior.

    """Test cases for the tenant discovery CLI."""

<<<<<<< HEAD
    def setUp(self):
        """Clear cache before each test."""
        get_td_settings.cache_clear()

=======
>>>>>>> d6b57d96
    @patch.dict(
        os.environ,
        {
            "TD_AZURE_TENANT_ID": "12345678-1234-1234-1234-123456789012",
            "TD_AZURE_CLIENT_ID": "87654321-4321-4321-4321-210987654321",
            "TD_AZURE_CLIENT_SECRET": "test-secret-from-env",
            "TD_SUBSCRIPTION_ID": "11111111-2222-3333-4444-555555555555",
        },
        clear=True,
    )
    def test_info_command_success(self):
        """Test the info command with valid configuration."""
        get_td_settings.cache_clear()
        runner = CliRunner()
        result = runner.invoke(app, ["config", "info"])

        assert result.exit_code == 0
        assert "Tenant Discovery Configuration" in result.stdout
        assert "***" in result.stdout  # Masked secret
        assert "test-secret-from-env" not in result.stdout  # Secret should be masked
        assert "Configuration loaded successfully" in result.stdout

    @patch.dict(
        os.environ,
        {
            "TD_AZURE_TENANT_ID": "invalid-uuid",
            "TD_AZURE_CLIENT_ID": "also-invalid",
            "TD_AZURE_CLIENT_SECRET": "test-secret",
            "TD_SUBSCRIPTION_ID": "still-invalid",
        },
        clear=True,
    )
    def test_info_command_validation_error(self):
        """Test the info command with invalid configuration."""
        get_td_settings.cache_clear()
        runner = CliRunner()
        result = runner.invoke(app, ["config", "info"])

        assert result.exit_code == 1
        assert "Configuration validation failed" in result.stdout

    @patch.dict(
        os.environ,
        {
            "TD_AZURE_TENANT_ID": "12345678-1234-1234-1234-123456789012",
            "TD_AZURE_CLIENT_ID": "87654321-4321-4321-4321-210987654321",
            "TD_AZURE_CLIENT_SECRET": "test-secret-from-env",
            "TD_SUBSCRIPTION_ID": "11111111-2222-3333-4444-555555555555",
        },
        clear=True,
    )
    def test_check_command_success(self):
        """Test the check command with valid configuration."""
        get_td_settings.cache_clear()
        runner = CliRunner()
        result = runner.invoke(app, ["config", "check"])

        if result.exit_code != 0:
            print("==== CLI OUTPUT ====")
            print(result.stdout)
        assert result.exit_code == 0
        assert "Validating Tenant Discovery configuration" in result.stdout
<<<<<<< HEAD
        assert "All configuration checks passed" in result.stdout
=======
        assert "All required configuration checks passed" in result.stdout
>>>>>>> d6b57d96

    @patch.dict(
        os.environ,
        {
            "TD_AZURE_TENANT_ID": "invalid-uuid",
            "TD_AZURE_CLIENT_ID": "also-invalid",
            "TD_AZURE_CLIENT_SECRET": "test-secret",
            "TD_SUBSCRIPTION_ID": "still-invalid",
        },
        clear=True,
    )
    def test_check_command_validation_error(self):
        """Test the check command with invalid configuration."""
        get_td_settings.cache_clear()
        runner = CliRunner()
        result = runner.invoke(app, ["config", "check"])

        assert result.exit_code == 1
        assert "Configuration validation failed" in result.stdout

    def test_cli_help(self):
        """Test CLI help output."""
        runner = CliRunner()
        result = runner.invoke(app, ["--help"])

        assert result.exit_code == 0
        assert "Tenant Discovery CLI" in result.stdout
        assert "config" in result.stdout
        # Note: graph commands moved to shared scaffolding CLI<|MERGE_RESOLUTION|>--- conflicted
+++ resolved
@@ -280,13 +280,6 @@
 
     """Test cases for the tenant discovery CLI."""
 
-<<<<<<< HEAD
-    def setUp(self):
-        """Clear cache before each test."""
-        get_td_settings.cache_clear()
-
-=======
->>>>>>> d6b57d96
     @patch.dict(
         os.environ,
         {
@@ -349,11 +342,7 @@
             print(result.stdout)
         assert result.exit_code == 0
         assert "Validating Tenant Discovery configuration" in result.stdout
-<<<<<<< HEAD
-        assert "All configuration checks passed" in result.stdout
-=======
         assert "All required configuration checks passed" in result.stdout
->>>>>>> d6b57d96
 
     @patch.dict(
         os.environ,
